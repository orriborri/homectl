[package]
name = "homectl"
version = "0.1.0"
authors = ["Rasmus Lövegren <fruitiex@gmail.com>"]
edition = "2018"

# See more keys and their definitions at https://doc.rust-lang.org/cargo/reference/manifest.html

[dependencies]
byteorder = "1.3.4"
bytes = "0.6.0"
chrono = { version = "0.4.19", features = ["serde"] }
config = "0.10.1"
futures = "0.3.8"
serde = { version = "1.0.117", features = ["derive"] }
serde_json = "1.0"
hmac = "0.10.1"
sha2 = "0.9.2"
hex = "0.4.2"
palette = { version = "0.5.0", features = ["serializing"] }
async-trait = "0.1.42"
surf = "2.1.0"
rand = "0.7.3"
<<<<<<< HEAD
num-traits = "0.2.14"
async-std = { version = "1.7.0", features = [
    "attributes",
    "unstable",
    "tokio1",
] }
=======
>>>>>>> 3e7dfa3a
anyhow = "1.0.53"
wakey = "0.1.2"
warp = "0.3"
serde_path_to_error = "0.1"
homectl_types = { path = "../types", features = ["backend"] }
tokio = { version = "1", features = ["rt", "net", "time", "macros", "sync"] }
futures-util = "0.3.19"
tokio-stream = "0.1.8"
rust-async-tuyapi = "0.8.1"
env_logger = "0.9.0"
itertools = "0.10.3"
sqlx = { version = "0.5", features = ["runtime-tokio-rustls", "postgres", "json", "offline"] }
once_cell = "1.9.0"
scan_fmt = "0.2.6"<|MERGE_RESOLUTION|>--- conflicted
+++ resolved
@@ -21,15 +21,6 @@
 async-trait = "0.1.42"
 surf = "2.1.0"
 rand = "0.7.3"
-<<<<<<< HEAD
-num-traits = "0.2.14"
-async-std = { version = "1.7.0", features = [
-    "attributes",
-    "unstable",
-    "tokio1",
-] }
-=======
->>>>>>> 3e7dfa3a
 anyhow = "1.0.53"
 wakey = "0.1.2"
 warp = "0.3"
